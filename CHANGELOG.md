--- conflicted
+++ resolved
@@ -22,11 +22,8 @@
   * Updated OpenDriveActor to use the new Waypoint API
   * Fixed wrong units in VehiclePhysicsControl's center of mass
   * Several optimizations to the RPC server, now supports a bigger load of async messages
-<<<<<<< HEAD
   * Register user props in fbx format, make them available in Carla Blueprint Library and spawnable.
-=======
   * Exposed 'is_invincible' for pedestrians
->>>>>>> cf58f7a2
 
 ## CARLA 0.9.5
 
