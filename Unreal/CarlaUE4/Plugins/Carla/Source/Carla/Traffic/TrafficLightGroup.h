--- conflicted
+++ resolved
@@ -46,12 +46,6 @@
   UFUNCTION(Category = "Traffic Group", BlueprintCallable)
   void AddController(UTrafficLightController* Controller);
 
-  UFUNCTION(Category = "Traffic Group", BlueprintCallable)
-  void SetElapsedTime(float ElapsedTime);
-
-  UFUNCTION(Category = "Traffic Group", BlueprintCallable)
-  void AddController(UTrafficLightController* Controller);
-
 protected:
   // Called every frame
   virtual void Tick(float DeltaTime) override;
@@ -67,15 +61,6 @@
   TArray<UTrafficLightController*> Controllers;
 
   UPROPERTY(Category = "Traffic Group", VisibleAnywhere)
-<<<<<<< HEAD
-  float Timer = 0.0f;
-
-  UPROPERTY(Category = "Traffic Group", VisibleAnywhere)
-  float CurrentStateTimer = 0.0f;
-
-  UPROPERTY(Category = "Traffic Group", VisibleAnywhere)
-=======
->>>>>>> 474c022f
   int CurrentController = 0;
 
   UFUNCTION()
